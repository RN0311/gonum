--- conflicted
+++ resolved
@@ -18,15 +18,14 @@
 	testblas.DtxmvTest(t, blasser)
 }
 
-<<<<<<< HEAD
-func TestDsbmv(t *testing.T) {
-	testblas.DsbmvTest(t, blasser)
-=======
 func TestDgbmv(t *testing.T) {
 	testblas.DgbmvTest(t, blasser)
 }
 
 func TestDtbsv(t *testing.T) {
 	testblas.DtbsvTest(t, blasser)
->>>>>>> 525a9ce9
+}
+
+func TestDsbmv(t *testing.T) {
+	testblas.DsbmvTest(t, blasser)
 }