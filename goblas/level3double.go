--- conflicted
+++ resolved
@@ -4,7 +4,11 @@
 
 var _ blas.Float64Level3 = Blasser
 
-<<<<<<< HEAD
+const (
+	// TODO (btracey): Fix the ld panic messages to be consistent across the package
+	badLd string = "goblas: ld must be greater than the number of columns"
+)
+
 // Dtrsm solves
 //  A X = alpha B
 // or
@@ -12,13 +16,6 @@
 // where X and B are m x n matrices, and A is a unit or non unit upper or lower
 // triangular matrix. The result is stored in place into B. No check is made
 // that A is invertible.
-=======
-const (
-	// TODO (btracey): Fix the ld panic messages to be consistent across the package
-	badLd string = "goblas: ld must be greater than the number of columns"
-)
-
->>>>>>> 2911027b
 func (bl Blas) Dtrsm(s blas.Side, ul blas.Uplo, tA blas.Transpose, d blas.Diag, m, n int, alpha float64, a []float64, lda int, b []float64, ldb int) {
 	if s != blas.Left && s != blas.Right {
 		panic(badSide)
@@ -38,11 +35,8 @@
 	if n < 0 {
 		panic(nLT0)
 	}
-	if lda < nrowa {
-		panic(badLda)
-	}
-	if ldb < m {
-		panic(badLda)
+	if lda < n || ldb < n {
+		panic(badLd)
 	}
 
 	if m == 0 || n == 0 {
